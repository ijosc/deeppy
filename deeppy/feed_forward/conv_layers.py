--- conflicted
+++ resolved
@@ -77,36 +77,6 @@
         self.name = 'pool'
         self.win_shape = win_shape
         self.strides = strides
-<<<<<<< HEAD
-
-        if (poolType == 'max'):
-            self.type = PoolType.POOL_MAX
-        elif (poolType == 'avg'):
-            self.type = PoolType.POOL_MEAN
-        else:
-            raise ValueError('poolType must be "max" or "avg"')
-
-    def fprop(self, input, phase):
-        self.last_input_shape = input.shape
-        self.last_switches = ca.empty(self.output_shape(input.shape)+(2,),
-                                      dtype=np.int_)
-        poolout = ca.empty(self.output_shape(input.shape))
-
-        ca.pool_bc01(imgs=input, win_shape=self.win_shape,
-                     strides=self.strides, type=self.type,
-                     poolout=poolout, switches=self.last_switches)
-        return poolout
-
-    def bprop(self, Y_grad):
-        input_grad = ca.empty(self.last_input_shape)
-        input_grad = ca.bprop_pool_bc01(poolout_grad=Y_grad,
-                                        win_shape=self.win_shape,
-                                        strides=self.strides,
-                                        type=self.type,
-                                        switches=self.last_switches,
-                                        imgs_grad=input_grad)
-        return input_grad
-=======
         self.method = method
         self.padding = padding(win_shape, border_mode)
 
@@ -126,7 +96,6 @@
             strides=self.strides, method=self.method
         )
         return x_grad
->>>>>>> 465dfffc
 
     def output_shape(self, input_shape):
         b, c, img_h, img_w = input_shape
@@ -143,12 +112,8 @@
         self.k = k
 
     def fprop(self, input, phase):
-        input = ca.lrnorm_bc01(input,
-                               N=self.n,
-                               alpha=self.alpha,
-                               beta=self.beta,
-                               k=self.k)
-
+        input = ca.lrnorm_bc01(input, N=self.n, alpha=self.alpha,
+                               beta=self.beta, k=self.k)
         return input
 
     def bprop(self, Y_grad):
