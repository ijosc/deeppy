--- conflicted
+++ resolved
@@ -89,14 +89,9 @@
         """ Calculate an output Y for the given input X. """
         X_next = ca.array(X)
         for layer in self.layers:
-<<<<<<< HEAD
-            X_next = layer.fprop(X_next)
+            X_next = layer.predict(X_next)
         Y_pred = np.array(X_next)
         Y_pred = one_hot_decode(Y_pred)
-=======
-            X_next = layer.predict(X_next)
-        Y_pred = one_hot_decode(X_next)
->>>>>>> 48e2cb7b
         return Y_pred
 
     def error(self, X, Y):
